--- conflicted
+++ resolved
@@ -50,16 +50,10 @@
 where
     D: Transport,
     D::Output: AsyncRead + AsyncWrite,
-<<<<<<< HEAD
-    U: InboundUpgrade<D::Output, Output = O, Error = E>,
-    U: OutboundUpgrade<CheckSuccessStream<D::Output>, Output = O, Error = E> + Clone,
-    E: std::error::Error + Send + Sync + 'static
-=======
     D::Error: 'static,
     U: InboundUpgrade<D::Output, Output = O, Error = TUpgrErr>,
-    U: OutboundUpgrade<D::Output, Output = O, Error = TUpgrErr> + Clone,
+    U: OutboundUpgrade<CheckSuccessStream<D::Output>, Output = O, Error = TUpgrErr> + Clone,
     TUpgrErr: std::error::Error + Send + Sync + 'static     // TODO: remove bounds
->>>>>>> fe4fc8c3
 {
     type Output = O;
     type Error = TransportUpgradeError<D::Error, TUpgrErr>;
